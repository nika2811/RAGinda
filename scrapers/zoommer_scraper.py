--- conflicted
+++ resolved
@@ -10,15 +10,10 @@
 MAX_PAGES = 1
 CONCURRENT_DETAILS_LIMIT = 10
 
-<<<<<<< HEAD
 
 class ScrapingStats:
     """A class to hold and report scraping performance statistics."""
 
-=======
-class ScrapingStats:
-    """A class to hold and report scraping performance statistics."""
->>>>>>> aab66d7a
     def __init__(self):
         self.total_start_time = time.perf_counter()
         self.total_duration = 0
@@ -39,15 +34,11 @@
         self.total_products = total_products
 
     def report(self):
-<<<<<<< HEAD
-        print("\n" + "=" * 50)
-        print("📊 სკრეიპინგის პერფორმანსის რეპორტი 📊")
-        print("=" * 50)
-=======
+
         print("\n" + "="*50)
         print("📊 სკრეიპინგის პერფორმანსის რეპორტი 📊")
         print("="*50)
->>>>>>> aab66d7a
+
         if not self.total_products:
             print("პროდუქტები ვერ მოიძებნა. რეპორტი ცარიელია.")
             print(f"საერთო დრო: {self.total_duration:.2f} წამი")
@@ -65,29 +56,21 @@
             avg_detail_time = np.mean(self.detail_page_times)
             min_detail_time = np.min(self.detail_page_times)
             max_detail_time = np.max(self.detail_page_times)
-<<<<<<< HEAD
-            print("\n" + "-" * 50)
-=======
+
             print("\n" + "-"*50)
->>>>>>> aab66d7a
+
             print("📄 პროდუქტის დეტალური გვერდის დამუშავება:")
             print(f"  - საშუალო დრო: {avg_detail_time:.2f} წამი")
             print(f"  - უსწრაფესი: {min_detail_time:.2f} წამი")
             print(f"  - უნელესი: {max_detail_time:.2f} წამი")
-<<<<<<< HEAD
-        print("=" * 50)
-
-=======
+
         print("="*50)
->>>>>>> aab66d7a
+
 
 def clean_price(price_text):
     return float(price_text.replace("₾", "").replace(",", "").strip())
 
-<<<<<<< HEAD
-
-=======
->>>>>>> aab66d7a
+
 async def crawl_product_detail(browser: Browser, url: str, stats: ScrapingStats):
     start_time = time.perf_counter()
     page = await browser.new_page()
@@ -116,11 +99,9 @@
                         val = (await val_el.inner_text()).strip() if val_el else ""
                         if key and val:
                             specs[key] = val
-<<<<<<< HEAD
-
-=======
-        
->>>>>>> aab66d7a
+
+
+
         duration = time.perf_counter() - start_time
         stats.add_detail_page_time(duration)
         await page.close()
@@ -134,10 +115,7 @@
         await page.close()
         return {}
 
-<<<<<<< HEAD
-
-=======
->>>>>>> aab66d7a
+
 async def crawl_category(browser: Browser, category_name: str, relative_url: str, stats: ScrapingStats):
     start_time = time.perf_counter()
     page = await browser.new_page()
@@ -162,32 +140,14 @@
             title_el = await card.query_selector(".sc-1a03f073-11")
             title = (await title_el.inner_text()).strip() if title_el else "N/A"
             link = BASE_URL + await title_el.get_attribute("href") if title_el else ""
-<<<<<<< HEAD
-
-=======
-            
->>>>>>> aab66d7a
+
+
             price_el = await card.query_selector(".sc-1a03f073-8")
             price_text = await price_el.inner_text() if price_el else "0"
             price = clean_price(price_text)
 
             img_el = await card.query_selector("img.sc-1a03f073-3")
             img = await img_el.get_attribute("src") if img_el else ""
-<<<<<<< HEAD
-
-            if link:
-                products_base_info.append(
-                    {"category": category_name, "title": title, "price": price, "link": link, "image": img})
-
-    await page.close()
-
-    final_products = []
-    if products_base_info:
-        print(f"🔗 Found {len(products_base_info)} product links. Fetching details concurrently...")
-
-        semaphore = asyncio.Semaphore(CONCURRENT_DETAILS_LIMIT)
-
-=======
             
             if link:
                 products_base_info.append({"category": category_name, "title": title, "price": price, "link": link, "image": img})
@@ -200,7 +160,7 @@
         
         semaphore = asyncio.Semaphore(CONCURRENT_DETAILS_LIMIT)
         
->>>>>>> aab66d7a
+
         async def fetch_with_semaphore(prod_info):
             async with semaphore:
                 detail_data = await crawl_product_detail(browser, prod_info['link'], stats)
@@ -214,21 +174,17 @@
     stats.add_category_snapshot(category_name, duration, len(final_products))
     return final_products
 
-<<<<<<< HEAD
-
-=======
->>>>>>> aab66d7a
+
 async def zommer_scraper_for_urls(subcategories):
     all_products = []
     os.makedirs("output", exist_ok=True)
     
     stats = ScrapingStats()
 
-<<<<<<< HEAD
+
     stats = ScrapingStats()
 
-=======
->>>>>>> aab66d7a
+
     async with async_playwright() as playwright:
         browser = await playwright.chromium.launch(headless=True)
         for subcat in subcategories:
