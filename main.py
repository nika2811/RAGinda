--- conflicted
+++ resolved
@@ -1,15 +1,12 @@
 import json
 import asyncio
-<<<<<<< HEAD
+
 import os
 
 from retriever import HybridRetriever, find_category_with_gemini_rag, load_categories_from_file
 from scrapers.zoommer_scraper import zommer_scraper_for_urls
 from embedder import embed_all_products, save_faiss_index, load_products, search_similar
-=======
-from retriever import HybridRetriever, find_category_with_gemini_rag, load_categories_from_file
-from scrapers.zoommer_scraper import zommer_scraper_for_urls 
->>>>>>> aab66d7a
+
 
 QUERIES = [
     # "სამსუნგის საათი მინდა ვიყიდო",
@@ -40,11 +37,9 @@
         try:
             parts = gemini_result.get('candidates', [{}])[0].get('content', {}).get('parts', [{}])[0]
             final = parts.get('json') or json.loads(parts.get('text', '{}'))
-<<<<<<< HEAD
 
-=======
-            
->>>>>>> aab66d7a
+
+
             if "error" in final:
                 print(f"  ⚠️ Gemini: {final['error']}")
             elif "subcategory_url" in final and final["subcategory_url"] not in unique_urls:
